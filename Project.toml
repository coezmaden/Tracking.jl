--- conflicted
+++ resolved
@@ -16,13 +16,8 @@
 
 [compat]
 DocStringExtensions = "0.6, 0.7, 0.8"
-<<<<<<< HEAD
 GNSSSignals = "0.13"
 LoopVectorization = "0.8"
-=======
-GNSSSignals = ">= 0.12.1"
-LoopVectorization = "0.6.11, 0.7, 0.8"
->>>>>>> 7a0b6cf4
 StaticArrays = "0.9, 0.10, 0.11, 0.12"
 StructArrays = "0.4"
 TrackingLoopFilters = "0.1"
