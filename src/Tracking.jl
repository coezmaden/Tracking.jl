--- conflicted
+++ resolved
@@ -1,10 +1,6 @@
 module Tracking
-<<<<<<< HEAD
     using DocStringExtensions, GNSSSignals, DataStructures, LinearAlgebra
-=======
-    using DocStringExtensions, GNSSSignals, DataStructures
     import Unitful: Hz, s
->>>>>>> 60b65bd6
 
     export prompt,
         init_tracking,
