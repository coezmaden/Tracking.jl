module Tracking
    using DocStringExtensions, GNSSSignals

<<<<<<< HEAD
    export dll_disc, pll_disc, init_1st_order_loop_filter, init_2nd_order_loop_filter, init_3rd_order_loop_filter
=======
    export dll_disc, pll_disc,init_1st_order_loop_filter,init_2nd_order_loop_filter,init_3rd_order_loop_filter, init_PLL, init_DLL

>>>>>>> db14476e
    include("discriminators.jl")
    include("loop_filters.jl")
    include("dll_and_pll.jl")
end<|MERGE_RESOLUTION|>--- conflicted
+++ resolved
@@ -1,12 +1,8 @@
 module Tracking
     using DocStringExtensions, GNSSSignals
 
-<<<<<<< HEAD
-    export dll_disc, pll_disc, init_1st_order_loop_filter, init_2nd_order_loop_filter, init_3rd_order_loop_filter
-=======
-    export dll_disc, pll_disc,init_1st_order_loop_filter,init_2nd_order_loop_filter,init_3rd_order_loop_filter, init_PLL, init_DLL
+    export dll_disc, pll_disc, init_1st_order_loop_filter, init_2nd_order_loop_filter, init_3rd_order_loop_filter, init_PLL, init_DLL
 
->>>>>>> db14476e
     include("discriminators.jl")
     include("loop_filters.jl")
     include("dll_and_pll.jl")
