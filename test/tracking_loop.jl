--- conflicted
+++ resolved
@@ -134,26 +134,22 @@
             prn
         )
 
-<<<<<<< HEAD
-    track_result = @inferred track(signal, state, prn, sampling_frequency)
-=======
     agc_signal = GainControlledSignal(signal, 11)
     @test_throws ArgumentError track(
         agc_signal,
         state,
         prn,
-        sample_frequency,
+        sampling_frequency,
         carrier_amplitude_power = Val(6)
     )
     @test_throws ArgumentError track(
         signal,
         state,
         prn,
-        sample_frequency,
+        sampling_frequency,
         carrier_amplitude_power = Val(8)
     )
-    track_result = @inferred track(signal, state, prn, sample_frequency)
->>>>>>> 83b16862
+    track_result = @inferred track(signal, state, prn, sampling_frequency)
 
     iterations = 2000
     code_phases = zeros(iterations)
