--- conflicted
+++ resolved
@@ -39,13 +39,8 @@
     l1_results = Tracking.Initials(0Hz, l1_carrier_phase, 0.0Hz, l1_code_phase)
     l5_results = Tracking.Initials(0Hz, l5_carrier_phase, 0.0Hz, l5_code_phase)
 
-<<<<<<< HEAD
-    track = Tracking.init_joined_tracking([GPSL1(), GPSL5()], [l1_results, l5_results], [l1_sample_freq, l5_sample_freq], [l1_interm_freq, l5_interm_freq], 10.0, 1.0, 1)
-
-=======
     track = Tracking.init_joined_tracking([GPSL1(), GPSL5()], [l1_results, l5_results], [l1_sample_freq, l5_sample_freq], [l1_interm_freq, l5_interm_freq], 10.0Hz, 1.0Hz, 1)
     
->>>>>>> 60b65bd6
     l1_code_phases = zeros(num_integrations)
     l5_code_phases = zeros(num_integrations)
     l1_calculated_code_phases =  mod.((1:num_integrations) * l1_integration_samples * (l1_code_doppler + l1_code_freq) / l1_sample_freq .+ l1_code_phase, 1023)
