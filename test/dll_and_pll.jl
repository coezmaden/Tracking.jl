@testset "initialize PLL" begin
    correlator_output = [0.5 + 0.0im, 1.0 + 0.0im, 0.5 + 0.0im]
<<<<<<< HEAD
    PLL, sampled_carrier, phase = Tracking.init_PLL(1 / 3 * π, 50, 4000, 4e6, 18.0, 1e-3)
    @test sampled_carrier ≈ cis.(2 * π * 50 / 4e6 * (1:4000) + 1 / 3 * π)
    @test phase ≈ mod2pi((2 * π * 50 / 4e6) * 4000 + 1 / 3 * π)
    next_PLL, next_sampled_carrier, next_phase = PLL(correlator_output)
    @test next_phase ≈ mod2pi((2 * π * 50 / 4e6) * 4000 + 1 / 3 * π)
    @test next_sampled_carrier ≈ cis.(2 * π * 50 / 4e6 * (1:4000) + next_phase)
end


@testset "inizialize DLL" begin
    correlator_output = [0.5 + 0.0im, 1.0 + 0.0im, 0.5 + 0.0im]
    DLL, sampled_code, phase = Tracking.init_DLL(2, 1023e3, 4000, 4e6, 1, 1e-3, 1)
    gen_sampled_code, get_code_phase = GNSSSignals.init_gpsl1_codes()
    @test sampled_code[2] == gen_sampled_code(1:4000, 1023e3, 2, 4e6, 1)
    @test phase == get_code_phase(4000, 1023e3, 2, 4e6)
    @test sampled_code[1] == gen_sampled_code(1:4000, 1023e3, 1.5, 4e6, 1)
    next_DLL, next_sampled_code, next_phase = DLL(correlator_output);
    @test sampled_code[3] == gen_sampled_code(1:4000, 1023e3, 2.5, 4e6, 1)
    @test next_sampled_code[2] == gen_sampled_code(1:4000, 1023e3, phase, 4e6, 1)
end
=======
    PLL, sampled_carrier, phase = @inferred Tracking.init_PLL(1 / 3 * π, 50, 4e6, 18.0, 1e-3)
    @test sampled_carrier ≈ cis.(2 * π * 50 / 4e6 * (1:4000) + 1 / 3 * π)
    @test phase ≈ mod2pi((2 * π * 50 / 4e6) * 4000 + 1 / 3 * π)
    next_PLL, next_sampled_carrier, next_phase, frequency_update = @inferred PLL(correlator_output)
    @test next_phase ≈ mod2pi((2 * π * 50 / 4e6) * 8000 + 1 / 3 * π)
    @test next_sampled_carrier ≈ cis.(2 * π * 50 / 4e6 * (4001:8000) + 1 / 3 * π)
    @test frequency_update == 0.0
end

@testset "PLL aiding" begin
    correlator_output = [0.5 + 0.0im, 1.0 + 0.0im, 0.5 + 0.0im]
    PLL, sampled_carrier, phase = @inferred Tracking.init_PLL(1 / 3 * π, 50, 4e6, 18.0, 1e-3)
    next_PLL, next_sampled_carrier, next_phase, frequency_update = @inferred PLL(correlator_output, 1)
    @test next_phase ≈ mod2pi((2 * π * (50 ) / 4e6) * 4000 + 1 / 3 * π + (2 * π * (50 + 1) / 4e6) * 4000) # phase after first loop + init phase + phase after second loop with velocity aiding
    @test next_sampled_carrier ≈ cis.(2 * π * (50 + 1 + frequency_update) / 4e6 * (1:4000) + phase)
    next_PLL2, next_sampled_carrier2, next_phase2, frequency_update2 = @inferred next_PLL(correlator_output, 1)
    @test next_phase2 ≈ mod2pi((2 * π * (50 ) / 4e6) * 4000 + 1 / 3 * π + (2 * π * (50 + 1) / 4e6) * 4000 * 2) # phase after first loop + init phase + phase after second loop with velocity aiding + 3rd loop phase
    @test next_sampled_carrier2 ≈ cis.(2 * π * (50 + 1 + frequency_update) / 4e6 * (1:4000) + next_phase)
end

@testset "inizialize DLL" begin
    correlator_output = [0.5 + 0.0im, 1.0 + 0.0im, 0.5 + 0.0im]
    DLL, sampled_code, phase = @inferred Tracking.init_DLL(2, 1023e3, 4e6, 1, 1e-3, 1)
    gen_sampled_code, get_code_phase = @inferred GNSSSignals.init_gpsl1_codes()
    @test sampled_code[2] == gen_sampled_code(1:4000, 1023e3, 2, 4e6, 1)
    @test phase == get_code_phase(4000, 1023e3, 2, 4e6)
    @test sampled_code[1] ≈ gen_sampled_code(-1:3998, 1023e3, 2.0, 4e6, 1)
    next_DLL, next_sampled_code, next_phase, frequency_update = @inferred DLL(correlator_output);
    @test next_sampled_code[3] == gen_sampled_code(3:4002, 1023e3 + frequency_update, next_phase, 4e6, 1)
    @test next_sampled_code[2] == gen_sampled_code(1:4000, 1023e3 + frequency_update, next_phase, 4e6, 1)
    @test frequency_update == 0.0
end

@testset "DLL aiding" begin
    correlator_output = [0.5 + 0.0im, 1.0 + 0.0im, 0.5 + 0.0im]
    gen_sampled_code, get_code_phase = @inferred GNSSSignals.init_gpsl1_codes()
    DLL, sampled_code, phase = @inferred Tracking.init_DLL(2, 1023e3, 4e6, 1, 1e-3, 1)
    next_DLL, next_sampled_code, next_phase, frequency_update = @inferred DLL(correlator_output, 1);
    @test next_phase ≈ mod((1023e3 + frequency_update + 1) / 4e6 * 4000 + 2.0 + 1023 / 2, 1023) - 1023 / 2
    @test next_sampled_code[2] == gen_sampled_code(1:4000, 1023e3 + 1 + frequency_update, phase, 4e6, 1)
    @test next_sampled_code[3] == gen_sampled_code(3:4002, 1023e3 + 1 + frequency_update, phase, 4e6, 1)
    next_DLL2, next_sampled_code2, next_phase2, frequency_update2 = @inferred next_DLL(correlator_output, 1);
    @test next_phase2 ≈ mod((1023e3 + frequency_update2 + 1) / 4e6 * 8000 + 2.0 + 1023 / 2, 1023) - 1023 / 2
    @test next_sampled_code2[2] == gen_sampled_code(1:4000, 1023e3 + 1 + frequency_update, next_phase, 4e6, 1)
    @test next_sampled_code2[3] == gen_sampled_code(3:4002, 1023e3 + 1 + frequency_update, next_phase , 4e6, 1)
end
>>>>>>> 1b864183
<|MERGE_RESOLUTION|>--- conflicted
+++ resolved
@@ -1,27 +1,5 @@
 @testset "initialize PLL" begin
     correlator_output = [0.5 + 0.0im, 1.0 + 0.0im, 0.5 + 0.0im]
-<<<<<<< HEAD
-    PLL, sampled_carrier, phase = Tracking.init_PLL(1 / 3 * π, 50, 4000, 4e6, 18.0, 1e-3)
-    @test sampled_carrier ≈ cis.(2 * π * 50 / 4e6 * (1:4000) + 1 / 3 * π)
-    @test phase ≈ mod2pi((2 * π * 50 / 4e6) * 4000 + 1 / 3 * π)
-    next_PLL, next_sampled_carrier, next_phase = PLL(correlator_output)
-    @test next_phase ≈ mod2pi((2 * π * 50 / 4e6) * 4000 + 1 / 3 * π)
-    @test next_sampled_carrier ≈ cis.(2 * π * 50 / 4e6 * (1:4000) + next_phase)
-end
-
-
-@testset "inizialize DLL" begin
-    correlator_output = [0.5 + 0.0im, 1.0 + 0.0im, 0.5 + 0.0im]
-    DLL, sampled_code, phase = Tracking.init_DLL(2, 1023e3, 4000, 4e6, 1, 1e-3, 1)
-    gen_sampled_code, get_code_phase = GNSSSignals.init_gpsl1_codes()
-    @test sampled_code[2] == gen_sampled_code(1:4000, 1023e3, 2, 4e6, 1)
-    @test phase == get_code_phase(4000, 1023e3, 2, 4e6)
-    @test sampled_code[1] == gen_sampled_code(1:4000, 1023e3, 1.5, 4e6, 1)
-    next_DLL, next_sampled_code, next_phase = DLL(correlator_output);
-    @test sampled_code[3] == gen_sampled_code(1:4000, 1023e3, 2.5, 4e6, 1)
-    @test next_sampled_code[2] == gen_sampled_code(1:4000, 1023e3, phase, 4e6, 1)
-end
-=======
     PLL, sampled_carrier, phase = @inferred Tracking.init_PLL(1 / 3 * π, 50, 4e6, 18.0, 1e-3)
     @test sampled_carrier ≈ cis.(2 * π * 50 / 4e6 * (1:4000) + 1 / 3 * π)
     @test phase ≈ mod2pi((2 * π * 50 / 4e6) * 4000 + 1 / 3 * π)
@@ -67,5 +45,4 @@
     @test next_phase2 ≈ mod((1023e3 + frequency_update2 + 1) / 4e6 * 8000 + 2.0 + 1023 / 2, 1023) - 1023 / 2
     @test next_sampled_code2[2] == gen_sampled_code(1:4000, 1023e3 + 1 + frequency_update, next_phase, 4e6, 1)
     @test next_sampled_code2[3] == gen_sampled_code(3:4002, 1023e3 + 1 + frequency_update, next_phase , 4e6, 1)
-end
->>>>>>> 1b864183
+end